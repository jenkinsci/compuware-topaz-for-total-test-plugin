--- conflicted
+++ resolved
@@ -77,17 +77,12 @@
 	/** Using Jenkins credentials plugin */
 	private final String credentialsId;
 
-<<<<<<< HEAD
 	private boolean localConfig = false;
-=======
-	private String selectConfig = DescriptorImpl.defaultSelectConfig;
->>>>>>> f4f5974c
 	private String localConfigLocation = DescriptorImpl.defaultLocalConfigLocation;
 
 	/**
 	 * Recursive: true|false - if test cases should be found recursively in the folder
 	 */
-<<<<<<< HEAD
 	private boolean recursive = false; //DescriptorImpl.defaultRecursive;
 	/** Stop if test fails or threshold is reached. Defaults to true */
 	private boolean stopIfTestFailsOrThresholdReached = false; //DescriptorImpl.defaultStopIfTestFailsOrThresholdReached;
@@ -97,27 +92,12 @@
 	private boolean uploadToServer = false; //DescriptorImpl.defaultUploadToServer;
 	/** Halt the execution when first test case fails */
 	private boolean haltAtFailure = false; //DescriptorImpl.defaultHaltAtFailure;
-=======
-	private boolean recursive = true; // DescriptorImpl.defaultRecursive == Boolean.TRUE;
-	/** Stop if test fails or threshold is reached. Defaults to true */
-	private boolean stopIfTestFailsOrThresholdReached = false; // DescriptorImpl.defaultStopIfTestFailsOrThresholdReached == Boolean.TRUE;
-	/**
-	 * Upload to server: true|false - If results should be published to the server
-	 */
-	private boolean uploadToServer = false; // DescriptorImpl.defaultUploadToServer == Boolean.TRUE;
-	/** Halt the execution when first test case fails */
-	private boolean haltAtFailure = true; // DescriptorImpl.defaultHaltAtFailure == Boolean.TRUE;
->>>>>>> f4f5974c
 	/** Code coverage threshold */
 	private int ccThreshold = DescriptorImpl.defaultCCThreshold;
 	/** SonarQube version 5 or 6 */
 	private String sonarVersion = DescriptorImpl.defaultSonarVersion;
-<<<<<<< HEAD
 	private String logLevel = DescriptorImpl.defaultLogLevel;
-=======
-	private String logLevel = LOGLEVELTRACE;
->>>>>>> f4f5974c
-	
+Y	
 	/**
 	 * Optional file path to a folder that contains source code of tested programs. Default is COBOL. It is only used to set the
 	 * source path.
@@ -129,39 +109,24 @@
 	/**
 	 * Fields for Reporting.
 	 */
-<<<<<<< HEAD
 	private boolean compareJUnits = false; //DescriptorImpl.defaultCompareJunits;
 	private boolean createReport = true; // DescriptorImpl.defaultCreateReport;
 	private boolean createResult = true; // DescriptorImpl.defaultCreateResult;
 	private boolean createSonarReport = true; // DescriptorImpl.defaultCreateSonarReport;
 	private boolean createJUnitReport = true; // DescriptorImpl.defaultCreateJUnitReport;
-=======
-	private boolean compareJUnits = DescriptorImpl.defaultCompareJunits;
-	private boolean createReport = true; // DescriptorImpl.defaultCreateReport == Boolean.TRUE;
-	private boolean createResult = true; // DescriptorImpl.defaultCreateResult == Boolean.TRUE;
-	private boolean createSonarReport = true; // DescriptorImpl.defaultCreateSonarReport == Boolean.TRUE;
-	private boolean createJUnitReport = true; // DescriptorImpl.defaultCreateJUnitReport == Boolean.TRUE;
->>>>>>> f4f5974c
 	
 	/**
 	 * Fields for selected programs to execute.
 	 */
 	private String jsonFile = DescriptorImpl.defaultJsonFile;
 	private String programList = DescriptorImpl.defaultProgramList;
-<<<<<<< HEAD
 	private boolean useScenarios = false; // DescriptorImpl.defaultUseScenarios;
 	private boolean selectProgramsOption = false;
 	private String selectPrograms = DescriptorImpl.selectProgramsJsonValue;
-=======
-	private boolean useScenarios = false; // DescriptorImpl.defaultUseScenarios == Boolean.TRUE;
-	private boolean selectProgramsOption = false;
-	private String selectPrograms = DescriptorImpl.defaultSelectProgramsJsonOption;
->>>>>>> f4f5974c
 
 	/**
 	 * Fields for Code Coverage.
 	 */
-<<<<<<< HEAD
 	private boolean haltPipelineOnFailure = true; // DescriptorImpl.defaultHaltPipelineOnFailure;
 	
 	private boolean collectCodeCoverage =  false; // DescriptorImpl.defaultCollectCodeCoverage;
@@ -169,15 +134,6 @@
 	private String collectCCSystem = DescriptorImpl.defaultCollectCCSystemy;
 	private String collectCCTestID = DescriptorImpl.defaultCollectCCTestID;
 	private boolean clearCodeCoverage = false; // DescriptorImpl.defaultClearCodeCoverage;
-=======
-	private boolean haltPipelineOnFailure = DescriptorImpl.defaultHaltPipelineOnFailure;
-	
-	private boolean collectCodeCoverage =  false; // DescriptorImpl.defaultCollectCodeCoverage == Boolean.TRUE;
-	private String collectCCRepository = DescriptorImpl.defaultCollectCCRepository;
-	private String collectCCSystem = DescriptorImpl.defaultCollectCCSystemy;
-	private String collectCCTestID = DescriptorImpl.defaultCollectCCTestID;
-	private boolean clearCodeCoverage = false; // DescriptorImpl.defaultClearCodeCoverage == Boolean.TRUE;
->>>>>>> f4f5974c
 
 	@DataBoundConstructor
 	public TotalTestCTBuilder(String environmentId, String folderPath, String serverUrl, String credentialsId)
@@ -461,7 +417,6 @@
 	{
 		return createReport;
 	}
-<<<<<<< HEAD
 
 	/**
 	 * Sets if the report file should be created.
@@ -710,243 +665,7 @@
 	}
 
 	/**
-=======
-
-	/**
-	 * Sets if the report file should be created.
-	 * 
-	 * @param createReport
-	 * 			<code>true</code> indicates a report file should be created.
-	 * 			<code>false</code> indicates no report file will be created.
-	 */
-	@DataBoundSetter
-	public void setCreateReport(boolean createReport)
-	{
-		this.createReport = createReport;
-	}
-
-	/**
-	 * Returns if the result file should be created.
-	 * 
-	 * @return	<code>true</code> indicates a result file should be created.
-	 * 			<code>false</code> indicates no result file will be created.
-	 */
-	public boolean getCreateResult()
-	{
-		return createResult;
-	}
-
-	/**
-	 * Set if the result file should be created.
-	 * 
-	 * @param createResult
-	 * 			<code>true</code> indicates a result file should be created.
-	 * 			<code>false</code> indicates no report file will be created.
-	 */
-	@DataBoundSetter
-	public void setCreateResult(boolean createResult)
-	{
-		this.createResult = createResult;
-	}
-	
-	/**
-	 * Returns if the Sonar report file should be created.
-	 * 
-	 * @return	<code>true</code> indicates a Sonar report file should be created.
-	 * 			<code>false</code> indicates no Sonar report file will be created.
-	 */
-	
-	public boolean getCreateSonarReport()
-	{
-		return createSonarReport;
-	}
-
-	/**
-	 * Sets if the Sonar report file should be created.
-	 * 
-	 * @param createSonarReport
-	 * 			<code>true</code> indicates a Sonar report file should be created.
-	 * 			<code>false</code> indicates no Sonar report file will be created.
-	 */
-	@DataBoundSetter
-	public void setCreateSonarReport(boolean createSonarReport)
-	{
-		this.createSonarReport = createSonarReport;
-	}
-
-	/**
-	 * Returns if the JUnit report file should be created.
-	 * 
-	 * @return	<code>true</code> indicates a JUnit result file should be created.
-	 * 			<code>false</code>indicates no JUnit result file will be created.
-	 */
-	
-	public boolean getCreateJUnitReport()
-	{
-		return createJUnitReport;
-	}
-
-	/**
-	 * Sets if the JUnit report file should be created.
-	 * 
-	 * @param createJUnitReport
-	 * 			<code>true</code> indicates a JUnit report file should be created.
-	 * 			<code>false</code> indicates no JUnit report file will be created.
-	 */
-	@DataBoundSetter
-	public void setCreateJUnitReport(boolean createJUnitReport)
-	{
-		this.createJUnitReport = createJUnitReport;
-	}
-	
-	/**
-	 * Returns the logging level.
-	 * 
-	 * @return	<code>String</code> The logging level
-	 */
-	public String getLogLevel()
-	{
-		return Strings.isNullOrEmpty(logLevel) ? LOGLEVELTRACE : logLevel; //$NON-NLS-1$
-	}
-	
-	/**
-	 * Sets the logging level.
-	 * 
-	 * @param logLevel
-	 * 			the log level. Should be 'ALL', 'TRACE", 'DEBUG', 'INFO', 'WARNING' or 'ERROR'.
-	 */
-	@DataBoundSetter
-	public void setLogLevel(final String logLevel)
-	{
-		this.logLevel = logLevel;
-	}
-
-	/**
-	 * Set the if comparing using .scenario files instead of .context files.
-	 * 
-	 * @param useScenarios
-	 * 			  <code>true</code> if .scenario files should be used, otherwise
-	 * 			  <code>false</code> indicates .context files will be used.
-	 */
-	@DataBoundSetter
-	public void setUseScenarios(boolean useScenarios)
-	{
-		this.useScenarios = useScenarios;
-	}
-	
-	/**
-	 * Returns if using .scenario files instead of .context files
-	 * 
-	 * @return	<code>true</code> indicates using .scenario files.
-	 * 			<code>false</code> indicates using .context files.
-	 */
-	public boolean getUseScenarios()
-	{
-		return this.useScenarios;
-	}
-
-	/**
-	 * Sets the selectProgramsOption radio button.
-	 * 
-	 * @param selectProgramsOption
-	 * 			  Should the selectedOption check box be selected.
-	 */
-	@DataBoundSetter
-	public void setSelectProgramsOption(boolean selectProgramsOption)
-	{
-		this.selectProgramsOption = selectProgramsOption;
-	}
-	
-	/**
-	 * Sets the selectProgramsOption radio button.
-	 * 
-	 * @return	<code>true</code> if selectedOption check box is selected, otherwise <code>false</code>.
-	 */
-	public boolean getSelectProgramsOption()
-	{
-		return selectProgramsOption;
-	}
-
-	/**
-	 * Sets the selected selectPrograms radio button.
-	 * 
-	 * @param selectPrograms
-	 * 			  Selected programs option to set.
-	 */
-	@DataBoundSetter
-	public void setSelectPrograms(String selectPrograms)
-	{
-		this.selectPrograms = selectPrograms;
-	}
-	
-	/**
-	 * Returns the selected selectPrograms radio button.
-	 * 
-	 * @return	<code>String</code> value of the selectPrograms option.
-	 */
-	public String getSelectPrograms()
-	{
-		return selectPrograms;
-	}
-	
-	/**
-	 * Returns if the Select JSON option is selected.
-	 * 
-	 * @return	<code>true</code> if Select JSON option is selected, otherwise <code>false</code>.
-	 */
-	public boolean isSelectProgramsJSON()
-    {
-		//return selectPrograms != null && !selectPrograms.getRadio().isEmpty() && selectPrograms.getRadio().compareTo(selectFilesJson) == 0;
-		return Strings.isNullOrEmpty(selectPrograms) || selectPrograms.compareTo(DescriptorImpl.selectProgramsJsonOption) == 0;
-    }
-
-	/**
-	 * Returns if the Select Programs option is selected.
-	 * 
-	 * @return	<code>true</code> if Select Programs option is selected, otherwise <code>false</code>.
-	 */
-	public boolean isSelectProgramsList()
-    {
-		//return selectPrograms != null && !selectPrograms.getRadio().isEmpty() && selectPrograms.getRadio().compareTo(selectFilesOption") == 0;
-		return selectPrograms != null && !selectPrograms.isEmpty() && selectPrograms.compareTo(DescriptorImpl.selectProgramsListOption) == 0;
-    }
-
-	/**
-	 * Set the JSON file of tests to execute.
-	 * 
-	 * @param jsonFile
-	 * 			  The JSON to be used when this test is executed.
-	 */
-	@DataBoundSetter
-	public void setJsonFile(String jsonFile)
-	{
-		this.jsonFile = jsonFile;
-	}
-
-	/**
-	 * Returns the JSON file
-	 * 
-	 * @return	<code>String</code> The JSON file.
-	 */
-	public String getJsonFile()
-	{
-		return jsonFile;
-	}
-
-	/**
-	 * Set the list of tests to execute.
-	 * 
-	 * @param testList
-	 * 			  The comma separated list of tests to be executed.
-	 */
-	@DataBoundSetter
-	public void setProgramList(String testList)
-	{
-		this.programList = testList;
-	}
-
-	/**
->>>>>>> f4f5974c
+
 	 * Returns the list of tests to execute.
 	 * 
 	 * @return	<code>String</code> The list of tests to execute.
@@ -981,7 +700,6 @@
 	}
 
 	/**
-<<<<<<< HEAD
 	 * Set if using local configuration
 	 * 
 	 * @param localConfig
@@ -1011,58 +729,6 @@
 	public boolean isLocalConfig()
 	{
 		return localConfig;
-=======
-	 * Set what configuration to use.
-	 * 
-	 * @param selectConfig
-	 * 			Which configuration option is selected.
-	 */
-	@DataBoundSetter
-	public void setSelectConfig(String selectConfig)
-	{
-		this.selectConfig = selectConfig;
-	}
-
-	/**
-	 * Should the pipeline execution continues when an error occurs.
-	 * 
-	 * @return	<code>String</code> the selected configuration.
-	 */
-	public String getSelectConfig()
-	{
-		return selectConfig;
-	}
-	
-	/**
-	 * Is the selected radio button selected.
-	 * 
-	 * @return	<code>true</code> if the passed value is the value of the configuration radio button, otherwise <code>false</code>.
-	 */
-	private boolean isSelectedConfig(String value)
-	{
-		return !Strings.isNullOrEmpty(selectConfig) && selectConfig.compareTo(value) == 0;
-	}
-	
-	/**
-	 * Is the remote configuration radio button is selected.
-	 * 
-	 * @return	<code>true</code> if the remote configuration radio button is selected, otherwise <code>false</code>.
-	 */
-	public boolean isConfigurationRemote()
-	{
-		//return !Strings.isNullOrEmpty(selectConfig) || isSelectedConfig(DescriptorImpl.selectConfigRemoteOption);
-		return !isConfigurationLocal();
-	}
-	
-	/**
-	 * Is the local configuration radio button is selected.
-	 * 
-	 * @return	<code>true</code> if the local configuration radio button is selected, otherwise <code>false</code>.
-	 */
-	public boolean isConfigurationLocal()
-	{
-		return isSelectedConfig(DescriptorImpl.selectConfigLocalOption);
->>>>>>> f4f5974c
 	}
 	
 	/**
@@ -1206,7 +872,6 @@
 	 * 
 	 * @return the command line parameter for the selected Program option.
 	 */
-<<<<<<< HEAD
 	public final String getselectProgramsRadioValue()
 	{
 		String selectedProgramsRadio = null;
@@ -1222,23 +887,6 @@
 				selectedProgramsRadio = DescriptorImpl.selectProgramsListValue;
 			}
 		}
-=======
-	public final String getselectProgramsRadio()
-	{
-		String selectedProgramsRadio = null;
-		
-//		if (selectProgramsOption)
-//		{
-			if (isSelectProgramsJSON())
-			{
-				selectedProgramsRadio = DescriptorImpl.selectProgramsJsonOption;
-			}
-			else if (isSelectProgramsList())
-			{
-				selectedProgramsRadio = DescriptorImpl.selectProgramsListOption;
-			}
-//		}
->>>>>>> f4f5974c
 		
 		return selectedProgramsRadio;
 	}
@@ -1256,19 +904,11 @@
 		{
 			if (isSelectProgramsJSON())
 			{
-<<<<<<< HEAD
 				selectedProgramsText = DescriptorImpl.selectProgramsJsonValue;
 			}
 			else if (isSelectProgramsList())
 			{
 				selectedProgramsText = DescriptorImpl.selectProgramsListValue;
-=======
-				selectedProgramsText = DescriptorImpl.selectProgramsJsonOption;
-			}
-			else if (isSelectProgramsList())
-			{
-				selectedProgramsText = DescriptorImpl.selectProgramsListOption;
->>>>>>> f4f5974c
 			}
 		}
 		
@@ -1283,12 +923,7 @@
 	public final String getHaltPipelineTitle()
 	{
 		return DescriptorImpl.haltPipelineTitle;
-
-	}
-<<<<<<< HEAD
-=======
-
->>>>>>> f4f5974c
+	}
 	
 	/**
 	 * (non-Javadoc)
@@ -1390,16 +1025,11 @@
 		public static final int defaultCCThreshold = 0; //NOSONAR
 		public static final String defaultSourceFolder = "COBOL"; //NOSONAR //$NON-NLS-1$
 		public static final String defaultReportFolder = "TTTReport"; //NOSONAR //$NON-NLS-1$
-<<<<<<< HEAD
 		public static final Boolean defaultRecursive = false; //NOSONAR
-=======
-		public static final Boolean defaultRecursive = Boolean.FALSE; //NOSONAR
->>>>>>> f4f5974c
 		public static final Boolean defaultStopIfTestFailsOrThresholdReached = true; //NOSONAR
 		public static final Boolean defaultUploadToServer = Boolean.FALSE; //NOSONAR
 		public static final Boolean defaultHaltAtFailure = Boolean.FALSE; //NOSONAR
 		public static final String defaultAccountInfo = ""; //NOSONAR //$NON-NLS-1$
-<<<<<<< HEAD
 		public static final Boolean defaultCompareJunits = false; //NOSONAR
 		public static final Boolean defaultCreateReport = true; //NOSONAR
 		public static final Boolean defaultCreateResult = true; //NOSONAR
@@ -1423,33 +1053,6 @@
 		public static final String haltPipelineTitle = "Halt pipeline if errors occur"; //NOSONAR //$NON-NLS-1$
 		public static final String defaultLocalConfigLocation = "./TotalTestConfiguration"; //NOSONAR //$NON-NLS-1$
 		public static final String defaultLogLevel = LOGLEVELINFO; //NOSONAR
-=======
-		public static final Boolean defaultCompareJunits = Boolean.FALSE; //NOSONAR
-		public static final Boolean defaultCreateReport = Boolean.TRUE; //NOSONAR
-		public static final Boolean defaultCreateResult = Boolean.TRUE; //NOSONAR
-		public static final Boolean defaultCreateSonarReport = Boolean.TRUE; //NOSONAR
-		public static final Boolean defaultCreateJUnitReport = Boolean.TRUE; //NOSONAR
-		public static final String defaultSonarVersion = SONARVERSION6; //NOSONAR //$NON-NLS-1$
-		public static final String defaultJsonFile = "changedPrograms.json"; //NOSONAR //$NON-NLS-1$
-		public static final String defaultProgramList = ""; //NOSONAR //$NON-NLS-1$
-		public static final Boolean defaultUseScenarios = Boolean.FALSE; //NOSONAR
-		public static final String selectJsonFile = "JSON file"; //NOSONAR //$NON-NLS-1$
-		public static final String selectPrograms = "Selected Programs"; //NOSONAR //$NON-NLS-1$
-		public static final String selectProgramsJsonOption = "-pnf"; //NOSONAR
-		public static final String selectProgramsListOption = "-pn"; //NOSONAR
-		public static final String defaultSelectProgramsJsonOption = selectProgramsJsonOption; //NOSONAR
-		public static final Boolean defaultHaltPipelineOnFailure = Boolean.TRUE; //NOSONAR
-		public static final Boolean defaultCollectCodeCoverage = Boolean.FALSE; //NOSONAR
-		public static final String defaultCollectCCRepository = ""; //NOSONAR //$NON-NLS-1$
-		public static final String defaultCollectCCSystemy = ""; //NOSONAR //$NON-NLS-1$
-		public static final String defaultCollectCCTestID = ""; //NOSONAR //$NON-NLS-1$
-		public static final Boolean defaultClearCodeCoverage = Boolean.FALSE; //NOSONAR
-		public static final String haltPipelineTitle = "Halt pipeline if errors occur"; //NOSONAR //$NON-NLS-1$
-		public static final String selectConfigRemoteOption = "remote"; //NOSONAR //$NON-NLS-1$
-		public static final String selectConfigLocalOption = "-cfgdir"; //NOSONAR //$NON-NLS-1$
-		public static final String defaultSelectConfig = selectConfigRemoteOption; //NOSONAR //$NON-NLS-1$
-		public static final String defaultLocalConfigLocation = "./TotalTestConfiguration"; //NOSONAR //$NON-NLS-1$
->>>>>>> f4f5974c
 		
 		/**
 		 * Fill in the Sonar versions.
@@ -1490,11 +1093,7 @@
 		{
 			ListBoxModel logLevelModel = new ListBoxModel();
 			logLevelModel.add(new Option(LOGLEVELALL,		LOGLEVELALL,		(logLevel == null || !LOGLEVELALL.equals(logLevel)		? false : true))); //NOSONAR
-<<<<<<< HEAD
 			logLevelModel.add(new Option(LOGLEVELTRACE,		LOGLEVELTRACE, 		(logLevel == null || !LOGLEVELTRACE.equals(logLevel)	? false : true))); //NOSONAR
-=======
-			logLevelModel.add(new Option(LOGLEVELTRACE,		LOGLEVELTRACE, 		(logLevel == null || LOGLEVELTRACE.equals(logLevel)		? true : false))); //NOSONAR
->>>>>>> f4f5974c
 			logLevelModel.add(new Option(LOGLEVELINFO, 		LOGLEVELINFO, 		(logLevel == null || !LOGLEVELINFO.equals(logLevel)		? false : true))); //NOSONAR
 			logLevelModel.add(new Option(LOGLEVELDEBUG,		LOGLEVELDEBUG, 		(logLevel == null || !LOGLEVELDEBUG.equals(logLevel)	? false : true))); //NOSONAR
 			logLevelModel.add(new Option(LOGLEVELWARNING,	LOGLEVELWARNING,	(logLevel == null || !LOGLEVELWARNING.equals(logLevel)	? false : true))); //NOSONAR
@@ -1742,4 +1341,4 @@
 			return Messages.displayName();
 		}
 	}
-}
+}