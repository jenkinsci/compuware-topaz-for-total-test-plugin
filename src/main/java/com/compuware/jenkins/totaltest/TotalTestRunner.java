/**
 * The MIT License (MIT)
 * 
 * Copyright (c) 2015-2020 Compuware Corporation
 * (c) Copyright 2019-2020 BMC Software, Inc.
 * 
 * Permission is hereby granted, free of charge, to any person obtaining a copy of this software and associated documentation
 * files (the "Software"), to deal in the Software without restriction, including without limitation the rights to use, copy,
 * modify, merge, publish, distribute, sublicense, and/or sell copies of the Software, and to permit persons to whom the
 * Software is furnished to do so, subject to the following conditions: The above copyright notice and this permission notice
 * shall be included in all copies or substantial portions of the Software.
 * 
 * THE SOFTWARE IS PROVIDED "AS IS", WITHOUT WARRANTY OF ANY KIND, EXPRESS OR IMPLIED, INCLUDING BUT NOT LIMITED TO THE
 * WARRANTIES OF MERCHANTABILITY, FITNESS FOR A PARTICULAR PURPOSE AND NONINFRINGEMENT. IN NO EVENT SHALL THE AUTHORS OR
 * COPYRIGHT HOLDERS BE LIABLE FOR ANY CLAIM, DAMAGES OR OTHER LIABILITY, WHETHER IN AN ACTION OF CONTRACT, TORT OR OTHERWISE,
 * ARISING FROM, OUT OF OR IN CONNECTION WITH THE SOFTWARE OR THE USE OR OTHER DEALINGS IN THE SOFTWARE.
 */

package com.compuware.jenkins.totaltest;

import java.io.File;
import java.io.IOException;
import java.util.ArrayList;
import java.util.List;
import java.util.Properties;

import com.compuware.jenkins.common.configuration.CpwrGlobalConfiguration;
import com.compuware.jenkins.common.configuration.HostConnection;

import hudson.EnvVars;
import hudson.FilePath;
import hudson.Launcher;
import hudson.model.Run;
import hudson.model.TaskListener;
import hudson.remoting.VirtualChannel;
import hudson.util.ArgumentListBuilder;

public class TotalTestRunner
{
	private static final String TOTAL_TEST_CLI_BAT = "TotalTestFTCLI.bat"; //$NON-NLS-1$
	private static final String TOTAL_TEST_CLI_SH = "TotalTestFTCLI.sh"; //$NON-NLS-1$
	public static final String TOPAZ_CLI_WORKSPACE = "TopazCliWkspc"; //$NON-NLS-1$
	
	private static final String HOST = "-host"; //$NON-NLS-1$
	private static final String PORT = "-port"; //$NON-NLS-1$
	private static final String USER= "-userid"; //$NON-NLS-1$
	private static final String PASSWORD = "-p"; //$NON-NLS-1$ //NOSONAR
	private static final String ENCRYPTION_PROTOCOL = "-encrypt"; //$NON-NLS-1$
	private static final String CODE_PAGE = "-code-page";  //$NON-NLS-1$
	
	private static final String ROOT = "-root-folder";   //$NON-NLS-1$
	private static final String FILE = "-file";   //$NON-NLS-1$
	private static final String PROGRAM_NAMES = "-program-names";   //$NON-NLS-1$
	
	private static final String JCL = "-j"; //$NON-NLS-1$
	private static final String DATA = "-data"; //$NON-NLS-1$
	private static final String DSN_HLQ = "-dsnhlq"; //$NON-NLS-1$
	
	private static final String CODE_COVERAGE_REPO = "-ccrepository"; //$NON-NLS-1$
	private static final String CODE_COVERAGE_SYSTEM = "-ccsystem"; //$NON-NLS-1$
	private static final String CODE_COVERAGE_TESTID = "-cctestid"; //$NON-NLS-1$
	private static final String CODE_COVERAGE_TYPE = "-cctype"; //$NON-NLS-1$
	private static final String CODE_COVERAGE_CLEAR = "-ccclearstats"; //$NON-NLS-1$
	
	private static final String PROPERTY_FILE_SEPARATOR = "file.separator";  //$NON-NLS-1$
	private static final String DEFAULT_CODE_PAGE = "1047";  //$NON-NLS-1$

	private static final String LAUNCHER = "-launcher";  //$NON-NLS-1$
	private static final String JENKINS = "jenkins";  //$NON-NLS-1$
	
	private static final String SCENARIOS_DIR = "Scenarios"; //$NON-NLS-1$
	private static final String SUITES_DIR = "Suites"; //$NON-NLS-1$
	private static final String TESTSCENARIO = ".testscenario"; //$NON-NLS-1$
	
	private static final String JCL_DIR = "JCL"; //$NON-NLS-1$
	
	private static final String LOGLEVEL = "-loglevel";  //$NON-NLS-1$
	private static final String RECURSIVE = "-recursive";  //$NON-NLS-1$

	private final TotalTestBuilder tttBuilder;
    private String remoteFileSeparator = null;
	private TaskListener listener;
	private VirtualChannel vChannel;
	private boolean isLinux;
	
	/**
	 * Constructor
	 * 
	 * @param tttBuilder
	 * 			  An instance of <code>TotalTestBuilder</code> containing the arguments.
	 */
	public TotalTestRunner(TotalTestBuilder tttBuilder)
	{
		this.tttBuilder = tttBuilder;
	}
	
	/**
	 * Runs the Total Test Unit Test CLI
	 * 
	 * @param build
	 *			  The current running Jenkins build
	 * @param launcher
	 *            The machine that the files will be checked out.
	 * @param workspaceFilePath
	 *            a directory to check out the source code.
	 *            
	 * @return <code>boolean</code> if the build was successful
	 * 
	 * @throws IOException
	 * 			If an error occurred execute Total Test run.
	 * @throws InterruptedException
	 * 			If the Total Test run was interrupted.
	 */
	public boolean run(final Run<?,?> build, final Launcher launcher, final FilePath workspaceFilePath, final TaskListener taskListener) throws IOException, InterruptedException
	{
		listener = taskListener;
        ArgumentListBuilder args = new ArgumentListBuilder();
        EnvVars env = build.getEnvironment(listener);

        vChannel = launcher.getChannel();
        if (vChannel != null)
        {
        	Properties remoteProperties = vChannel.call(new RemoteSystemProperties());
            remoteFileSeparator = remoteProperties.getProperty(PROPERTY_FILE_SEPARATOR);
        }
        else
        {
        	remoteFileSeparator = File.separator;
        }
        
		isLinux = launcher.isUnix();
		String osScriptFile = isLinux ? TOTAL_TEST_CLI_SH : TOTAL_TEST_CLI_BAT;
		
		TotalTestRunnerUtils.logJenkinsAndPluginVersion(listener);
		
		FilePath cliScriptPath = TotalTestRunnerUtils.getCLIScriptPath(launcher, listener, remoteFileSeparator, osScriptFile);
		
		args.add(normalizeSlashes(cliScriptPath.getRemote()));
		
		String topazCliWorkspace = workspaceFilePath.getRemote() + remoteFileSeparator + TOPAZ_CLI_WORKSPACE;
		topazCliWorkspace = normalizeSlashes(topazCliWorkspace);
		listener.getLogger().println("Topaz for Total Test CLI workspace: " + topazCliWorkspace); //$NON-NLS-1$
		
		addArgument(args, LAUNCHER, JENKINS);
		
		addHostArguments(build, args);
		
		addProjectArguments(launcher, workspaceFilePath.getRemote() + remoteFileSeparator, args);
	
		addExecutionArguments(args);
		
		addCodeCoverageArguments(args);
				
		addArgument(args, DATA, topazCliWorkspace);
		
		FilePath workDir = new FilePath (vChannel, workspaceFilePath.getRemote());
		workDir.mkdirs();
		int exitValue = launcher.launch().cmds(args).envs(env).stdout(listener.getLogger()).pwd(workDir).join();

		listener.getLogger().println(osScriptFile + " exited with exit value = " + exitValue); //$NON-NLS-1$

		return exitValue == 0;
	}
	
	/**
	 * Adds to host related arguments to the argument list.
	 * <p>
	 * The following argument are added:
	 * <ul>
	 * <li>Host
	 * <li>Port
<<<<<<< HEAD
<<<<<<< Upstream, based on origin/master
	 * <li>Code Page
=======
>>>>>>> cec0622 CWE-170804-2006: Research make unit test jenkins pipeline use FTCLI
=======
>>>>>>> cec0622a
	 * <li>User id
	 * <li>Password
	 * <li>Code Page
	 * <li>Encryption Protocol
	 * </ul>
	 * 
	 * @param build
	 *			  The current running Jenkins build
	 * @param args
	 * 			An instance of <code>ArgumentListBuilder</code> containing the arguments.
	 * 
	 * @throws IOException
	 * 			If not host connection defined.
	 */
	@SuppressWarnings("deprecation")
	private void addHostArguments(final Run<?,?> build, final ArgumentListBuilder args) throws IOException
	{
		String host = null;
		String port = null;
		String codePage = DEFAULT_CODE_PAGE;
		String protocol = null;
		
		HostConnection connection = null;
		CpwrGlobalConfiguration globalConfig = CpwrGlobalConfiguration.get();
		if (globalConfig != null)
		{
			connection = globalConfig.getHostConnection(tttBuilder.getConnectionId());
		}
		
		if ((connection == null) && (tttBuilder.getHostPort() == null)) //NOSONAR
		{
			throw new IOException("ERROR: No host connection defined. Check project and global configurations to unsure host connection is set."); //$NON-NLS-1$
		}
		else if (connection != null)
		{
			host = connection.getHost();
			port = connection.getPort();
			codePage = connection.getCodePage();
			protocol = connection.getProtocol();
			if (codePage == null|| codePage.length() == 0)
			{
				codePage = DEFAULT_CODE_PAGE;
			}
			
			if (protocol == null || protocol.isEmpty())
			{
				protocol = "None"; //NOSONAR //$NON-NLS-1$
			}
		}
		else if (tttBuilder.getHostPort() != null) //NOSONAR
		{
			String[] hostAndPort = tttBuilder.getHostPort().split(":"); //NOSONAR //$NON-NLS-1$
			if (hostAndPort.length == 2)
			{
				host = hostAndPort[0];
				port = hostAndPort[1];
			}
			else
			{
				throw new IOException("ERROR: No host connection defined. Check project and global configurations to unsure host connection is set."); //$NON-NLS-1$
			}
		}
		
		addArgument(args, HOST, host);
		addArgument(args, PORT, port);
		addArgument(args, CODE_PAGE, codePage);
		addArgument(args, ENCRYPTION_PROTOCOL, protocol);
		addArgument(args, USER, TotalTestRunnerUtils.getLoginInformation(build.getParent(), tttBuilder.getCredentialsId()).getUsername());
		addArgument(args, PASSWORD, TotalTestRunnerUtils.getLoginInformation(build.getParent(), tttBuilder.getCredentialsId()).getPassword().getPlainText(), true);
	}
	
	/**
	 * Adds the project arguments to the list of arguments.
	 * <p>
	 * The following arguments are added:
	 * <ul>
	 * <li>Project folder
	 * <li>Test suite or test suite list
	 * <li>JCL
	 * </ul>
	 * 
	 * @param launcher
	 *            The machine that the files will be checked out.
	 * @param workspaceFilePath
	 *            a directory to check out the source code.
	 * @param args
	 * 			An instance of <code>ArgumentListBuilder</code> containing the arguments.
	 * @throws InterruptedException 
	 * @throws IOException 
	 */
	private void addProjectArguments(final Launcher launcher, final String workspaceFilePath, final ArgumentListBuilder args) throws IOException, InterruptedException
	{
		FilePath projectPath = null;
		String projectFolder = tttBuilder.getProjectFolder();
		projectFolder = normalizeSlashes(projectFolder);
		
		if (projectFolder != null)
		{
			FilePath remoteProjectFolder = new FilePath(vChannel, projectFolder);
			boolean isAbsolute = remoteProjectFolder.absolutize().getRemote().equalsIgnoreCase(remoteProjectFolder.getRemote());
			
			if (isAbsolute)
			{
				if (remoteProjectFolder.exists() && remoteProjectFolder.isDirectory())
				{
					projectPath = remoteProjectFolder;
				}
				else
				{
					throw new IOException("ERROR: Test Project Folder '" + remoteProjectFolder.getRemote() + "' does not exist or is not a directory.");  //$NON-NLS-1$//$NON-NLS-2$
				}
			}
			else
			{
				FilePath workspaceProjectPath = new FilePath(new FilePath(vChannel, workspaceFilePath).absolutize(), projectFolder);
				FilePath absolutizeWorkspaceProjectPath = workspaceProjectPath.absolutize();
				if (absolutizeWorkspaceProjectPath.exists() && absolutizeWorkspaceProjectPath.isDirectory())
				{
					projectPath = absolutizeWorkspaceProjectPath;
				}
				else
				{
					throw new IOException("ERROR: Test Project Folder '" + absolutizeWorkspaceProjectPath.getRemote() + "' does not exist or is not a directory."); //$NON-NLS-1$ //$NON-NLS-2$
				}
			}
		}
		else
		{
			throw new IOException("ERROR: 'Test Project Folder' was not specified."); //$NON-NLS-1$
		}
		
		listener.getLogger().println("Project Folder: " + projectPath.getRemote()); //$NON-NLS-1$
		List<FilePath> testProjects = new ArrayList<>();
		locateTestFolders(projectPath, testProjects);
		if (testProjects.size() == 0)
		{
			throw new IOException("ERROR: Test Project '" + projectPath.getRemote() + "' does not contain any test folders."); //$NON-NLS-1$ //$NON-NLS-2$
		}
		else if (testProjects.size() == 1)
		{
			 projectPath = testProjects.get(0);
		}
		else if (!tttBuilder.isRecursive())
		{
			throw new IOException("ERROR: Test Project '" + projectPath.getRemote() + "' containw any multiple test folders. Specify a test folder or set recursion."); //$NON-NLS-1$ //$NON-NLS-2$
		}

		
		listener.getLogger().println("Test Folder: " + projectPath.getRemote()); //$NON-NLS-1$
		String testSuiteEntry = tttBuilder.getTestSuite();
		if (TotalTestRunnerUtils.isSpecicalTestName(testSuiteEntry) || TotalTestRunnerUtils.isTestNameList(testSuiteEntry))
		{
			addArgument(args,FILE, projectPath.getRemote());
			 
			addArgument(args, PROGRAM_NAMES, testSuiteEntry);
			tttBuilder.setRecursive(true);
		}
		else
		{
			addArgument(args,ROOT, projectPath.getRemote());
			
			String testPath = null;
			if (testSuiteEntry.endsWith(TESTSCENARIO))
			{
				testPath = SCENARIOS_DIR + remoteFileSeparator + testSuiteEntry;
			}
			else
			{
				testPath = SUITES_DIR + remoteFileSeparator + testSuiteEntry;
			}
			
			addArgument(args, FILE, testPath);
		}
		
		String jcl = tttBuilder.getJcl();
		jcl = normalizeSlashes(jcl);
		FilePath jclFilePath = new FilePath(vChannel, jcl);
		boolean isJclAbsolute = jclFilePath.absolutize().getRemote().equalsIgnoreCase(jclFilePath.getRemote());
		if (isJclAbsolute)
		{
			addArgument(args, JCL, jcl);
		}
		else
		{
			String jclPath = JCL_DIR + remoteFileSeparator + tttBuilder.getJcl();
			addArgument(args, JCL, jclPath);
		}
	}
	
	/**
	 * Adds the Code Coverage arguments to the list of arguments.
	 * 
	 * The following arguments are added:
	 * <ul>
	 * <li>Repository name
	 * <li>System
	 * <li>Test Id
	 * <li>Program type
	 * <li>Clear statistics
	 * </ul>
	 * 
	 * @param args
	 * 			An instance of <code>ArgumentListBuilder</code> containing the arguments.
	 */
	private void addCodeCoverageArguments(final ArgumentListBuilder args)
	{
		String ccRepo = tttBuilder.getCcRepo();
		if ((ccRepo != null) && (ccRepo.length() != 0))
		{
			addArgument(args, CODE_COVERAGE_REPO, ccRepo.toUpperCase());
			
			String ccSystem = (tttBuilder.getCcSystem() != null ? tttBuilder.getCcSystem().toUpperCase() : null);
			if ((ccSystem != null) && (ccSystem.length() != 0))
			{
				addArgument(args, CODE_COVERAGE_SYSTEM, ccSystem);
			}
			
			String ccTestId = (tttBuilder.getCcTestId() != null ? tttBuilder.getCcTestId().toUpperCase() : null);
			if ((ccTestId != null) && (ccTestId.length() != 0))
			{
				addArgument(args, CODE_COVERAGE_TESTID, ccTestId);
			}
			
			addArgument(args, CODE_COVERAGE_TYPE, tttBuilder.getCcPgmType());
			
			addArgument(args, CODE_COVERAGE_CLEAR, Boolean.toString(tttBuilder.isCcClearStats()));
		}
	}

	/**
	 * Adds the Execution arguments to the list of arguments.
	 * 
	 * The following arguments are added:
	 * <ul>
	 * <li>Dataset high-level qualifier
	 * <li>User stubs
	 * <li>Delete temporary datasest/files.
	 * </ul>
	 * 
	 * @param args
	 * 			An instance of <code>ArgumentListBuilder</code> containing the arguments.
	 */	
	private void addExecutionArguments(final ArgumentListBuilder args)
	{
		String dsnhlq =  tttBuilder.getHlq();
		if ((dsnhlq != null) && (dsnhlq.length() != 0))
		{
			addArgument(args, DSN_HLQ , dsnhlq.toUpperCase());
		}
		
//ftcli		addArgument(args, USE_STUBS, Boolean.toString(tttBuilder.isUseStubs()));
//ftcli		addArgument(args, DELETE_TEMPORARY, Boolean.toString(tttBuilder.isDeleteTemp()));
		
		if (tttBuilder.isDeleteTemp())
		{
			addArgument(args, LOGLEVEL, "INFO");
		}
		else
		{
			addArgument(args, LOGLEVEL, "DEBUG");
		}
		
		if (tttBuilder.isRecursive())
		{
			args.add(RECURSIVE);
		}
	}
	
	/**
	 * Adds an argument to the argument list.
	 * 
	 * @param args
	 * 			An instance of <code>ArgumentListBuilder</code> for building the argument list.
	 * @param argument
	 * 			The argument name.
	 * @param argumentValue
	 * 			The argument value.
	 */
	private void addArgument(final ArgumentListBuilder args, final String argument, final String argumentValue)
	{
		addArgument(args, argument, argumentValue, false);
	}
	
	/**
	 * Adds an argument to the argument list.
	 * 
	 * @param args
	 * 			An instance of <code>ArgumentListBuilder</code> for building the argument list.
	 * @param argument
	 * 			The argument name.
	 * @param argumentValue
	 * 			The argument value.
	 * @param mask
	 * 			<code>true</code> to mask value when output, <code>true</code> to display normally
	 */
	private void addArgument(final ArgumentListBuilder args, final String argument, final String argumentValue, boolean mask)
	{
		args.add(argument).add(TotalTestRunnerUtils.escapeForScript(argumentValue), mask); //$NON-NLS //$NON-NLS-1$
	}
	
	/**
	 * Scans the specified directory and all sub-directories to locate Unit Test test folders.
	 * 
	 * @param directory
	 * 			An instance of <code>FilePath</code> for the directory to be scanned
	 * @param testProjects
	 * 			A list of <code>File</code> instance for each found Unit Test test folder.
	 */
	private void locateTestFolders(final FilePath directory, final List<FilePath> testProjects)
	{
		try
		{
			List<FilePath> fileList =  directory.list();
			if (fileList != null)
			{
				for (FilePath file : fileList)
				{
					if (file.isDirectory())
					{
						if (isTestFolder(file))
						{
							testProjects.add(file);
						}
						else
						{
							locateTestFolders(file, testProjects);
						}
					}
				}
			}
		}
		catch (Exception e)
		{
			listener.getLogger().println("Exception: " + e.toString()); //$NON-NLS-1$
		}
	}

	/**
	 * Returns whether the specified folder is a Unit Test folder.
	 * 
	 * @param folderPath
	 * 			An instance of <codeFilePath</code> for the specified folder.
	 * 
	 * @return	<code>true</code> if the folder is a Unit Test folder, otherwise <code>false</code>.
	 */
	private boolean isTestFolder(final FilePath folderPath)
	{
		boolean isTestFolder = false;
		try
		{
			List<FilePath> subFolders =  folderPath.list();
			if (subFolders != null && !subFolders.isEmpty() && subFolders.size() >= 3)
			{
				String structuresDirName = folderPath + remoteFileSeparator + "Structures";
				boolean structuresDirExist = doesDirectoryExist(structuresDirName);
				if (structuresDirExist)
				{
					String interfacesDirName = folderPath + remoteFileSeparator + "Interfaces";
					boolean interfacesDirExist = doesDirectoryExist(interfacesDirName);
					if (interfacesDirExist)
					{
						String scenariosDirName = folderPath + remoteFileSeparator + "Scenarios";
						boolean scenariosDirExist = doesDirectoryExist(scenariosDirName);
						if (scenariosDirExist)
						{
							isTestFolder = true;
						}
					}
				}
			}
		}
		catch (Exception e)
		{
			listener.getLogger().println("Exception: " + e.toString()); //$NON-NLS-1$
			isTestFolder = false;
		}
		
		return isTestFolder;
				
	}
	
	/**
	 * Returns whether a directory exists.
	 * 
	 * @param directoryName
	 * 			The name of the directory to check.
	 * 
	 * @return	<code>true</code> if the directory exists, otherwise <code>false</code>.
	 */
	private boolean doesDirectoryExist(String directoryName)
	{
		boolean directoryExists = false;
		
		FilePath directoryFilePath = new FilePath(vChannel, directoryName);
		try
		{
			if (directoryFilePath != null && directoryFilePath.exists() && directoryFilePath.isDirectory())
			{
				directoryExists = true;
			}
		}
		catch (IOException | InterruptedException e)
		{
			listener.getLogger().println("Exception: " + e.toString()); //$NON-NLS-1$
			directoryExists = false;
		}
		
		return directoryExists;
	}
	
	/**
	 * Normalizes the slash in a file path.
	 * 
	 * @param filepath
	 * 			The file path to be mormallized.
	 * 
	 * @return	The normalized file path.
	 */
	private String normalizeSlashes(final String filePath)
	{
		if (!isLinux)
		{
			return filePath.replace("/", remoteFileSeparator);
		}
		else
		{
			return filePath.replace("\\", remoteFileSeparator);
		}
	}
}

<|MERGE_RESOLUTION|>--- conflicted
+++ resolved
@@ -1,609 +1,602 @@
-/**
- * The MIT License (MIT)
- * 
- * Copyright (c) 2015-2020 Compuware Corporation
- * (c) Copyright 2019-2020 BMC Software, Inc.
- * 
- * Permission is hereby granted, free of charge, to any person obtaining a copy of this software and associated documentation
- * files (the "Software"), to deal in the Software without restriction, including without limitation the rights to use, copy,
- * modify, merge, publish, distribute, sublicense, and/or sell copies of the Software, and to permit persons to whom the
- * Software is furnished to do so, subject to the following conditions: The above copyright notice and this permission notice
- * shall be included in all copies or substantial portions of the Software.
- * 
- * THE SOFTWARE IS PROVIDED "AS IS", WITHOUT WARRANTY OF ANY KIND, EXPRESS OR IMPLIED, INCLUDING BUT NOT LIMITED TO THE
- * WARRANTIES OF MERCHANTABILITY, FITNESS FOR A PARTICULAR PURPOSE AND NONINFRINGEMENT. IN NO EVENT SHALL THE AUTHORS OR
- * COPYRIGHT HOLDERS BE LIABLE FOR ANY CLAIM, DAMAGES OR OTHER LIABILITY, WHETHER IN AN ACTION OF CONTRACT, TORT OR OTHERWISE,
- * ARISING FROM, OUT OF OR IN CONNECTION WITH THE SOFTWARE OR THE USE OR OTHER DEALINGS IN THE SOFTWARE.
- */
-
-package com.compuware.jenkins.totaltest;
-
-import java.io.File;
-import java.io.IOException;
-import java.util.ArrayList;
-import java.util.List;
-import java.util.Properties;
-
-import com.compuware.jenkins.common.configuration.CpwrGlobalConfiguration;
-import com.compuware.jenkins.common.configuration.HostConnection;
-
-import hudson.EnvVars;
-import hudson.FilePath;
-import hudson.Launcher;
-import hudson.model.Run;
-import hudson.model.TaskListener;
-import hudson.remoting.VirtualChannel;
-import hudson.util.ArgumentListBuilder;
-
-public class TotalTestRunner
-{
-	private static final String TOTAL_TEST_CLI_BAT = "TotalTestFTCLI.bat"; //$NON-NLS-1$
-	private static final String TOTAL_TEST_CLI_SH = "TotalTestFTCLI.sh"; //$NON-NLS-1$
-	public static final String TOPAZ_CLI_WORKSPACE = "TopazCliWkspc"; //$NON-NLS-1$
-	
-	private static final String HOST = "-host"; //$NON-NLS-1$
-	private static final String PORT = "-port"; //$NON-NLS-1$
-	private static final String USER= "-userid"; //$NON-NLS-1$
-	private static final String PASSWORD = "-p"; //$NON-NLS-1$ //NOSONAR
-	private static final String ENCRYPTION_PROTOCOL = "-encrypt"; //$NON-NLS-1$
-	private static final String CODE_PAGE = "-code-page";  //$NON-NLS-1$
-	
-	private static final String ROOT = "-root-folder";   //$NON-NLS-1$
-	private static final String FILE = "-file";   //$NON-NLS-1$
-	private static final String PROGRAM_NAMES = "-program-names";   //$NON-NLS-1$
-	
-	private static final String JCL = "-j"; //$NON-NLS-1$
-	private static final String DATA = "-data"; //$NON-NLS-1$
-	private static final String DSN_HLQ = "-dsnhlq"; //$NON-NLS-1$
-	
-	private static final String CODE_COVERAGE_REPO = "-ccrepository"; //$NON-NLS-1$
-	private static final String CODE_COVERAGE_SYSTEM = "-ccsystem"; //$NON-NLS-1$
-	private static final String CODE_COVERAGE_TESTID = "-cctestid"; //$NON-NLS-1$
-	private static final String CODE_COVERAGE_TYPE = "-cctype"; //$NON-NLS-1$
-	private static final String CODE_COVERAGE_CLEAR = "-ccclearstats"; //$NON-NLS-1$
-	
-	private static final String PROPERTY_FILE_SEPARATOR = "file.separator";  //$NON-NLS-1$
-	private static final String DEFAULT_CODE_PAGE = "1047";  //$NON-NLS-1$
-
-	private static final String LAUNCHER = "-launcher";  //$NON-NLS-1$
-	private static final String JENKINS = "jenkins";  //$NON-NLS-1$
-	
-	private static final String SCENARIOS_DIR = "Scenarios"; //$NON-NLS-1$
-	private static final String SUITES_DIR = "Suites"; //$NON-NLS-1$
-	private static final String TESTSCENARIO = ".testscenario"; //$NON-NLS-1$
-	
-	private static final String JCL_DIR = "JCL"; //$NON-NLS-1$
-	
-	private static final String LOGLEVEL = "-loglevel";  //$NON-NLS-1$
-	private static final String RECURSIVE = "-recursive";  //$NON-NLS-1$
-
-	private final TotalTestBuilder tttBuilder;
-    private String remoteFileSeparator = null;
-	private TaskListener listener;
-	private VirtualChannel vChannel;
-	private boolean isLinux;
-	
-	/**
-	 * Constructor
-	 * 
-	 * @param tttBuilder
-	 * 			  An instance of <code>TotalTestBuilder</code> containing the arguments.
-	 */
-	public TotalTestRunner(TotalTestBuilder tttBuilder)
-	{
-		this.tttBuilder = tttBuilder;
-	}
-	
-	/**
-	 * Runs the Total Test Unit Test CLI
-	 * 
-	 * @param build
-	 *			  The current running Jenkins build
-	 * @param launcher
-	 *            The machine that the files will be checked out.
-	 * @param workspaceFilePath
-	 *            a directory to check out the source code.
-	 *            
-	 * @return <code>boolean</code> if the build was successful
-	 * 
-	 * @throws IOException
-	 * 			If an error occurred execute Total Test run.
-	 * @throws InterruptedException
-	 * 			If the Total Test run was interrupted.
-	 */
-	public boolean run(final Run<?,?> build, final Launcher launcher, final FilePath workspaceFilePath, final TaskListener taskListener) throws IOException, InterruptedException
-	{
-		listener = taskListener;
-        ArgumentListBuilder args = new ArgumentListBuilder();
-        EnvVars env = build.getEnvironment(listener);
-
-        vChannel = launcher.getChannel();
-        if (vChannel != null)
-        {
-        	Properties remoteProperties = vChannel.call(new RemoteSystemProperties());
-            remoteFileSeparator = remoteProperties.getProperty(PROPERTY_FILE_SEPARATOR);
-        }
-        else
-        {
-        	remoteFileSeparator = File.separator;
-        }
-        
-		isLinux = launcher.isUnix();
-		String osScriptFile = isLinux ? TOTAL_TEST_CLI_SH : TOTAL_TEST_CLI_BAT;
-		
-		TotalTestRunnerUtils.logJenkinsAndPluginVersion(listener);
-		
-		FilePath cliScriptPath = TotalTestRunnerUtils.getCLIScriptPath(launcher, listener, remoteFileSeparator, osScriptFile);
-		
-		args.add(normalizeSlashes(cliScriptPath.getRemote()));
-		
-		String topazCliWorkspace = workspaceFilePath.getRemote() + remoteFileSeparator + TOPAZ_CLI_WORKSPACE;
-		topazCliWorkspace = normalizeSlashes(topazCliWorkspace);
-		listener.getLogger().println("Topaz for Total Test CLI workspace: " + topazCliWorkspace); //$NON-NLS-1$
-		
-		addArgument(args, LAUNCHER, JENKINS);
-		
-		addHostArguments(build, args);
-		
-		addProjectArguments(launcher, workspaceFilePath.getRemote() + remoteFileSeparator, args);
-	
-		addExecutionArguments(args);
-		
-		addCodeCoverageArguments(args);
-				
-		addArgument(args, DATA, topazCliWorkspace);
-		
-		FilePath workDir = new FilePath (vChannel, workspaceFilePath.getRemote());
-		workDir.mkdirs();
-		int exitValue = launcher.launch().cmds(args).envs(env).stdout(listener.getLogger()).pwd(workDir).join();
-
-		listener.getLogger().println(osScriptFile + " exited with exit value = " + exitValue); //$NON-NLS-1$
-
-		return exitValue == 0;
-	}
-	
-	/**
-	 * Adds to host related arguments to the argument list.
-	 * <p>
-	 * The following argument are added:
-	 * <ul>
-	 * <li>Host
-	 * <li>Port
-<<<<<<< HEAD
-<<<<<<< Upstream, based on origin/master
-	 * <li>Code Page
-=======
->>>>>>> cec0622 CWE-170804-2006: Research make unit test jenkins pipeline use FTCLI
-=======
->>>>>>> cec0622a
-	 * <li>User id
-	 * <li>Password
-	 * <li>Code Page
-	 * <li>Encryption Protocol
-	 * </ul>
-	 * 
-	 * @param build
-	 *			  The current running Jenkins build
-	 * @param args
-	 * 			An instance of <code>ArgumentListBuilder</code> containing the arguments.
-	 * 
-	 * @throws IOException
-	 * 			If not host connection defined.
-	 */
-	@SuppressWarnings("deprecation")
-	private void addHostArguments(final Run<?,?> build, final ArgumentListBuilder args) throws IOException
-	{
-		String host = null;
-		String port = null;
-		String codePage = DEFAULT_CODE_PAGE;
-		String protocol = null;
-		
-		HostConnection connection = null;
-		CpwrGlobalConfiguration globalConfig = CpwrGlobalConfiguration.get();
-		if (globalConfig != null)
-		{
-			connection = globalConfig.getHostConnection(tttBuilder.getConnectionId());
-		}
-		
-		if ((connection == null) && (tttBuilder.getHostPort() == null)) //NOSONAR
-		{
-			throw new IOException("ERROR: No host connection defined. Check project and global configurations to unsure host connection is set."); //$NON-NLS-1$
-		}
-		else if (connection != null)
-		{
-			host = connection.getHost();
-			port = connection.getPort();
-			codePage = connection.getCodePage();
-			protocol = connection.getProtocol();
-			if (codePage == null|| codePage.length() == 0)
-			{
-				codePage = DEFAULT_CODE_PAGE;
-			}
-			
-			if (protocol == null || protocol.isEmpty())
-			{
-				protocol = "None"; //NOSONAR //$NON-NLS-1$
-			}
-		}
-		else if (tttBuilder.getHostPort() != null) //NOSONAR
-		{
-			String[] hostAndPort = tttBuilder.getHostPort().split(":"); //NOSONAR //$NON-NLS-1$
-			if (hostAndPort.length == 2)
-			{
-				host = hostAndPort[0];
-				port = hostAndPort[1];
-			}
-			else
-			{
-				throw new IOException("ERROR: No host connection defined. Check project and global configurations to unsure host connection is set."); //$NON-NLS-1$
-			}
-		}
-		
-		addArgument(args, HOST, host);
-		addArgument(args, PORT, port);
-		addArgument(args, CODE_PAGE, codePage);
-		addArgument(args, ENCRYPTION_PROTOCOL, protocol);
-		addArgument(args, USER, TotalTestRunnerUtils.getLoginInformation(build.getParent(), tttBuilder.getCredentialsId()).getUsername());
-		addArgument(args, PASSWORD, TotalTestRunnerUtils.getLoginInformation(build.getParent(), tttBuilder.getCredentialsId()).getPassword().getPlainText(), true);
-	}
-	
-	/**
-	 * Adds the project arguments to the list of arguments.
-	 * <p>
-	 * The following arguments are added:
-	 * <ul>
-	 * <li>Project folder
-	 * <li>Test suite or test suite list
-	 * <li>JCL
-	 * </ul>
-	 * 
-	 * @param launcher
-	 *            The machine that the files will be checked out.
-	 * @param workspaceFilePath
-	 *            a directory to check out the source code.
-	 * @param args
-	 * 			An instance of <code>ArgumentListBuilder</code> containing the arguments.
-	 * @throws InterruptedException 
-	 * @throws IOException 
-	 */
-	private void addProjectArguments(final Launcher launcher, final String workspaceFilePath, final ArgumentListBuilder args) throws IOException, InterruptedException
-	{
-		FilePath projectPath = null;
-		String projectFolder = tttBuilder.getProjectFolder();
-		projectFolder = normalizeSlashes(projectFolder);
-		
-		if (projectFolder != null)
-		{
-			FilePath remoteProjectFolder = new FilePath(vChannel, projectFolder);
-			boolean isAbsolute = remoteProjectFolder.absolutize().getRemote().equalsIgnoreCase(remoteProjectFolder.getRemote());
-			
-			if (isAbsolute)
-			{
-				if (remoteProjectFolder.exists() && remoteProjectFolder.isDirectory())
-				{
-					projectPath = remoteProjectFolder;
-				}
-				else
-				{
-					throw new IOException("ERROR: Test Project Folder '" + remoteProjectFolder.getRemote() + "' does not exist or is not a directory.");  //$NON-NLS-1$//$NON-NLS-2$
-				}
-			}
-			else
-			{
-				FilePath workspaceProjectPath = new FilePath(new FilePath(vChannel, workspaceFilePath).absolutize(), projectFolder);
-				FilePath absolutizeWorkspaceProjectPath = workspaceProjectPath.absolutize();
-				if (absolutizeWorkspaceProjectPath.exists() && absolutizeWorkspaceProjectPath.isDirectory())
-				{
-					projectPath = absolutizeWorkspaceProjectPath;
-				}
-				else
-				{
-					throw new IOException("ERROR: Test Project Folder '" + absolutizeWorkspaceProjectPath.getRemote() + "' does not exist or is not a directory."); //$NON-NLS-1$ //$NON-NLS-2$
-				}
-			}
-		}
-		else
-		{
-			throw new IOException("ERROR: 'Test Project Folder' was not specified."); //$NON-NLS-1$
-		}
-		
-		listener.getLogger().println("Project Folder: " + projectPath.getRemote()); //$NON-NLS-1$
-		List<FilePath> testProjects = new ArrayList<>();
-		locateTestFolders(projectPath, testProjects);
-		if (testProjects.size() == 0)
-		{
-			throw new IOException("ERROR: Test Project '" + projectPath.getRemote() + "' does not contain any test folders."); //$NON-NLS-1$ //$NON-NLS-2$
-		}
-		else if (testProjects.size() == 1)
-		{
-			 projectPath = testProjects.get(0);
-		}
-		else if (!tttBuilder.isRecursive())
-		{
-			throw new IOException("ERROR: Test Project '" + projectPath.getRemote() + "' containw any multiple test folders. Specify a test folder or set recursion."); //$NON-NLS-1$ //$NON-NLS-2$
-		}
-
-		
-		listener.getLogger().println("Test Folder: " + projectPath.getRemote()); //$NON-NLS-1$
-		String testSuiteEntry = tttBuilder.getTestSuite();
-		if (TotalTestRunnerUtils.isSpecicalTestName(testSuiteEntry) || TotalTestRunnerUtils.isTestNameList(testSuiteEntry))
-		{
-			addArgument(args,FILE, projectPath.getRemote());
-			 
-			addArgument(args, PROGRAM_NAMES, testSuiteEntry);
-			tttBuilder.setRecursive(true);
-		}
-		else
-		{
-			addArgument(args,ROOT, projectPath.getRemote());
-			
-			String testPath = null;
-			if (testSuiteEntry.endsWith(TESTSCENARIO))
-			{
-				testPath = SCENARIOS_DIR + remoteFileSeparator + testSuiteEntry;
-			}
-			else
-			{
-				testPath = SUITES_DIR + remoteFileSeparator + testSuiteEntry;
-			}
-			
-			addArgument(args, FILE, testPath);
-		}
-		
-		String jcl = tttBuilder.getJcl();
-		jcl = normalizeSlashes(jcl);
-		FilePath jclFilePath = new FilePath(vChannel, jcl);
-		boolean isJclAbsolute = jclFilePath.absolutize().getRemote().equalsIgnoreCase(jclFilePath.getRemote());
-		if (isJclAbsolute)
-		{
-			addArgument(args, JCL, jcl);
-		}
-		else
-		{
-			String jclPath = JCL_DIR + remoteFileSeparator + tttBuilder.getJcl();
-			addArgument(args, JCL, jclPath);
-		}
-	}
-	
-	/**
-	 * Adds the Code Coverage arguments to the list of arguments.
-	 * 
-	 * The following arguments are added:
-	 * <ul>
-	 * <li>Repository name
-	 * <li>System
-	 * <li>Test Id
-	 * <li>Program type
-	 * <li>Clear statistics
-	 * </ul>
-	 * 
-	 * @param args
-	 * 			An instance of <code>ArgumentListBuilder</code> containing the arguments.
-	 */
-	private void addCodeCoverageArguments(final ArgumentListBuilder args)
-	{
-		String ccRepo = tttBuilder.getCcRepo();
-		if ((ccRepo != null) && (ccRepo.length() != 0))
-		{
-			addArgument(args, CODE_COVERAGE_REPO, ccRepo.toUpperCase());
-			
-			String ccSystem = (tttBuilder.getCcSystem() != null ? tttBuilder.getCcSystem().toUpperCase() : null);
-			if ((ccSystem != null) && (ccSystem.length() != 0))
-			{
-				addArgument(args, CODE_COVERAGE_SYSTEM, ccSystem);
-			}
-			
-			String ccTestId = (tttBuilder.getCcTestId() != null ? tttBuilder.getCcTestId().toUpperCase() : null);
-			if ((ccTestId != null) && (ccTestId.length() != 0))
-			{
-				addArgument(args, CODE_COVERAGE_TESTID, ccTestId);
-			}
-			
-			addArgument(args, CODE_COVERAGE_TYPE, tttBuilder.getCcPgmType());
-			
-			addArgument(args, CODE_COVERAGE_CLEAR, Boolean.toString(tttBuilder.isCcClearStats()));
-		}
-	}
-
-	/**
-	 * Adds the Execution arguments to the list of arguments.
-	 * 
-	 * The following arguments are added:
-	 * <ul>
-	 * <li>Dataset high-level qualifier
-	 * <li>User stubs
-	 * <li>Delete temporary datasest/files.
-	 * </ul>
-	 * 
-	 * @param args
-	 * 			An instance of <code>ArgumentListBuilder</code> containing the arguments.
-	 */	
-	private void addExecutionArguments(final ArgumentListBuilder args)
-	{
-		String dsnhlq =  tttBuilder.getHlq();
-		if ((dsnhlq != null) && (dsnhlq.length() != 0))
-		{
-			addArgument(args, DSN_HLQ , dsnhlq.toUpperCase());
-		}
-		
-//ftcli		addArgument(args, USE_STUBS, Boolean.toString(tttBuilder.isUseStubs()));
-//ftcli		addArgument(args, DELETE_TEMPORARY, Boolean.toString(tttBuilder.isDeleteTemp()));
-		
-		if (tttBuilder.isDeleteTemp())
-		{
-			addArgument(args, LOGLEVEL, "INFO");
-		}
-		else
-		{
-			addArgument(args, LOGLEVEL, "DEBUG");
-		}
-		
-		if (tttBuilder.isRecursive())
-		{
-			args.add(RECURSIVE);
-		}
-	}
-	
-	/**
-	 * Adds an argument to the argument list.
-	 * 
-	 * @param args
-	 * 			An instance of <code>ArgumentListBuilder</code> for building the argument list.
-	 * @param argument
-	 * 			The argument name.
-	 * @param argumentValue
-	 * 			The argument value.
-	 */
-	private void addArgument(final ArgumentListBuilder args, final String argument, final String argumentValue)
-	{
-		addArgument(args, argument, argumentValue, false);
-	}
-	
-	/**
-	 * Adds an argument to the argument list.
-	 * 
-	 * @param args
-	 * 			An instance of <code>ArgumentListBuilder</code> for building the argument list.
-	 * @param argument
-	 * 			The argument name.
-	 * @param argumentValue
-	 * 			The argument value.
-	 * @param mask
-	 * 			<code>true</code> to mask value when output, <code>true</code> to display normally
-	 */
-	private void addArgument(final ArgumentListBuilder args, final String argument, final String argumentValue, boolean mask)
-	{
-		args.add(argument).add(TotalTestRunnerUtils.escapeForScript(argumentValue), mask); //$NON-NLS //$NON-NLS-1$
-	}
-	
-	/**
-	 * Scans the specified directory and all sub-directories to locate Unit Test test folders.
-	 * 
-	 * @param directory
-	 * 			An instance of <code>FilePath</code> for the directory to be scanned
-	 * @param testProjects
-	 * 			A list of <code>File</code> instance for each found Unit Test test folder.
-	 */
-	private void locateTestFolders(final FilePath directory, final List<FilePath> testProjects)
-	{
-		try
-		{
-			List<FilePath> fileList =  directory.list();
-			if (fileList != null)
-			{
-				for (FilePath file : fileList)
-				{
-					if (file.isDirectory())
-					{
-						if (isTestFolder(file))
-						{
-							testProjects.add(file);
-						}
-						else
-						{
-							locateTestFolders(file, testProjects);
-						}
-					}
-				}
-			}
-		}
-		catch (Exception e)
-		{
-			listener.getLogger().println("Exception: " + e.toString()); //$NON-NLS-1$
-		}
-	}
-
-	/**
-	 * Returns whether the specified folder is a Unit Test folder.
-	 * 
-	 * @param folderPath
-	 * 			An instance of <codeFilePath</code> for the specified folder.
-	 * 
-	 * @return	<code>true</code> if the folder is a Unit Test folder, otherwise <code>false</code>.
-	 */
-	private boolean isTestFolder(final FilePath folderPath)
-	{
-		boolean isTestFolder = false;
-		try
-		{
-			List<FilePath> subFolders =  folderPath.list();
-			if (subFolders != null && !subFolders.isEmpty() && subFolders.size() >= 3)
-			{
-				String structuresDirName = folderPath + remoteFileSeparator + "Structures";
-				boolean structuresDirExist = doesDirectoryExist(structuresDirName);
-				if (structuresDirExist)
-				{
-					String interfacesDirName = folderPath + remoteFileSeparator + "Interfaces";
-					boolean interfacesDirExist = doesDirectoryExist(interfacesDirName);
-					if (interfacesDirExist)
-					{
-						String scenariosDirName = folderPath + remoteFileSeparator + "Scenarios";
-						boolean scenariosDirExist = doesDirectoryExist(scenariosDirName);
-						if (scenariosDirExist)
-						{
-							isTestFolder = true;
-						}
-					}
-				}
-			}
-		}
-		catch (Exception e)
-		{
-			listener.getLogger().println("Exception: " + e.toString()); //$NON-NLS-1$
-			isTestFolder = false;
-		}
-		
-		return isTestFolder;
-				
-	}
-	
-	/**
-	 * Returns whether a directory exists.
-	 * 
-	 * @param directoryName
-	 * 			The name of the directory to check.
-	 * 
-	 * @return	<code>true</code> if the directory exists, otherwise <code>false</code>.
-	 */
-	private boolean doesDirectoryExist(String directoryName)
-	{
-		boolean directoryExists = false;
-		
-		FilePath directoryFilePath = new FilePath(vChannel, directoryName);
-		try
-		{
-			if (directoryFilePath != null && directoryFilePath.exists() && directoryFilePath.isDirectory())
-			{
-				directoryExists = true;
-			}
-		}
-		catch (IOException | InterruptedException e)
-		{
-			listener.getLogger().println("Exception: " + e.toString()); //$NON-NLS-1$
-			directoryExists = false;
-		}
-		
-		return directoryExists;
-	}
-	
-	/**
-	 * Normalizes the slash in a file path.
-	 * 
-	 * @param filepath
-	 * 			The file path to be mormallized.
-	 * 
-	 * @return	The normalized file path.
-	 */
-	private String normalizeSlashes(final String filePath)
-	{
-		if (!isLinux)
-		{
-			return filePath.replace("/", remoteFileSeparator);
-		}
-		else
-		{
-			return filePath.replace("\\", remoteFileSeparator);
-		}
-	}
-}
-
+/**
+ * The MIT License (MIT)
+ * 
+ * Copyright (c) 2015-2020 Compuware Corporation
+ * (c) Copyright 2019-2020 BMC Software, Inc.
+ * 
+ * Permission is hereby granted, free of charge, to any person obtaining a copy of this software and associated documentation
+ * files (the "Software"), to deal in the Software without restriction, including without limitation the rights to use, copy,
+ * modify, merge, publish, distribute, sublicense, and/or sell copies of the Software, and to permit persons to whom the
+ * Software is furnished to do so, subject to the following conditions: The above copyright notice and this permission notice
+ * shall be included in all copies or substantial portions of the Software.
+ * 
+ * THE SOFTWARE IS PROVIDED "AS IS", WITHOUT WARRANTY OF ANY KIND, EXPRESS OR IMPLIED, INCLUDING BUT NOT LIMITED TO THE
+ * WARRANTIES OF MERCHANTABILITY, FITNESS FOR A PARTICULAR PURPOSE AND NONINFRINGEMENT. IN NO EVENT SHALL THE AUTHORS OR
+ * COPYRIGHT HOLDERS BE LIABLE FOR ANY CLAIM, DAMAGES OR OTHER LIABILITY, WHETHER IN AN ACTION OF CONTRACT, TORT OR OTHERWISE,
+ * ARISING FROM, OUT OF OR IN CONNECTION WITH THE SOFTWARE OR THE USE OR OTHER DEALINGS IN THE SOFTWARE.
+ */
+
+package com.compuware.jenkins.totaltest;
+
+import java.io.File;
+import java.io.IOException;
+import java.util.ArrayList;
+import java.util.List;
+import java.util.Properties;
+
+import com.compuware.jenkins.common.configuration.CpwrGlobalConfiguration;
+import com.compuware.jenkins.common.configuration.HostConnection;
+
+import hudson.EnvVars;
+import hudson.FilePath;
+import hudson.Launcher;
+import hudson.model.Run;
+import hudson.model.TaskListener;
+import hudson.remoting.VirtualChannel;
+import hudson.util.ArgumentListBuilder;
+
+public class TotalTestRunner
+{
+	private static final String TOTAL_TEST_CLI_BAT = "TotalTestFTCLI.bat"; //$NON-NLS-1$
+	private static final String TOTAL_TEST_CLI_SH = "TotalTestFTCLI.sh"; //$NON-NLS-1$
+	public static final String TOPAZ_CLI_WORKSPACE = "TopazCliWkspc"; //$NON-NLS-1$
+	
+	private static final String HOST = "-host"; //$NON-NLS-1$
+	private static final String PORT = "-port"; //$NON-NLS-1$
+	private static final String USER= "-userid"; //$NON-NLS-1$
+	private static final String PASSWORD = "-p"; //$NON-NLS-1$ //NOSONAR
+	private static final String ENCRYPTION_PROTOCOL = "-encrypt"; //$NON-NLS-1$
+	private static final String CODE_PAGE = "-code-page";  //$NON-NLS-1$
+	
+	private static final String ROOT = "-root-folder";   //$NON-NLS-1$
+	private static final String FILE = "-file";   //$NON-NLS-1$
+	private static final String PROGRAM_NAMES = "-program-names";   //$NON-NLS-1$
+	
+	private static final String JCL = "-j"; //$NON-NLS-1$
+	private static final String DATA = "-data"; //$NON-NLS-1$
+	private static final String DSN_HLQ = "-dsnhlq"; //$NON-NLS-1$
+	
+	private static final String CODE_COVERAGE_REPO = "-ccrepository"; //$NON-NLS-1$
+	private static final String CODE_COVERAGE_SYSTEM = "-ccsystem"; //$NON-NLS-1$
+	private static final String CODE_COVERAGE_TESTID = "-cctestid"; //$NON-NLS-1$
+	private static final String CODE_COVERAGE_TYPE = "-cctype"; //$NON-NLS-1$
+	private static final String CODE_COVERAGE_CLEAR = "-ccclearstats"; //$NON-NLS-1$
+	
+	private static final String PROPERTY_FILE_SEPARATOR = "file.separator";  //$NON-NLS-1$
+	private static final String DEFAULT_CODE_PAGE = "1047";  //$NON-NLS-1$
+
+	private static final String LAUNCHER = "-launcher";  //$NON-NLS-1$
+	private static final String JENKINS = "jenkins";  //$NON-NLS-1$
+	
+	private static final String SCENARIOS_DIR = "Scenarios"; //$NON-NLS-1$
+	private static final String SUITES_DIR = "Suites"; //$NON-NLS-1$
+	private static final String TESTSCENARIO = ".testscenario"; //$NON-NLS-1$
+	
+	private static final String JCL_DIR = "JCL"; //$NON-NLS-1$
+	
+	private static final String LOGLEVEL = "-loglevel";  //$NON-NLS-1$
+	private static final String RECURSIVE = "-recursive";  //$NON-NLS-1$
+
+	private final TotalTestBuilder tttBuilder;
+    private String remoteFileSeparator = null;
+	private TaskListener listener;
+	private VirtualChannel vChannel;
+	private boolean isLinux;
+	
+	/**
+	 * Constructor
+	 * 
+	 * @param tttBuilder
+	 * 			  An instance of <code>TotalTestBuilder</code> containing the arguments.
+	 */
+	public TotalTestRunner(TotalTestBuilder tttBuilder)
+	{
+		this.tttBuilder = tttBuilder;
+	}
+	
+	/**
+	 * Runs the Total Test Unit Test CLI
+	 * 
+	 * @param build
+	 *			  The current running Jenkins build
+	 * @param launcher
+	 *            The machine that the files will be checked out.
+	 * @param workspaceFilePath
+	 *            a directory to check out the source code.
+	 *            
+	 * @return <code>boolean</code> if the build was successful
+	 * 
+	 * @throws IOException
+	 * 			If an error occurred execute Total Test run.
+	 * @throws InterruptedException
+	 * 			If the Total Test run was interrupted.
+	 */
+	public boolean run(final Run<?,?> build, final Launcher launcher, final FilePath workspaceFilePath, final TaskListener taskListener) throws IOException, InterruptedException
+	{
+		listener = taskListener;
+        ArgumentListBuilder args = new ArgumentListBuilder();
+        EnvVars env = build.getEnvironment(listener);
+
+        vChannel = launcher.getChannel();
+        if (vChannel != null)
+        {
+        	Properties remoteProperties = vChannel.call(new RemoteSystemProperties());
+            remoteFileSeparator = remoteProperties.getProperty(PROPERTY_FILE_SEPARATOR);
+        }
+        else
+        {
+        	remoteFileSeparator = File.separator;
+        }
+        
+		isLinux = launcher.isUnix();
+		String osScriptFile = isLinux ? TOTAL_TEST_CLI_SH : TOTAL_TEST_CLI_BAT;
+		
+		TotalTestRunnerUtils.logJenkinsAndPluginVersion(listener);
+		
+		FilePath cliScriptPath = TotalTestRunnerUtils.getCLIScriptPath(launcher, listener, remoteFileSeparator, osScriptFile);
+		
+		args.add(normalizeSlashes(cliScriptPath.getRemote()));
+		
+		String topazCliWorkspace = workspaceFilePath.getRemote() + remoteFileSeparator + TOPAZ_CLI_WORKSPACE;
+		topazCliWorkspace = normalizeSlashes(topazCliWorkspace);
+		listener.getLogger().println("Topaz for Total Test CLI workspace: " + topazCliWorkspace); //$NON-NLS-1$
+		
+		addArgument(args, LAUNCHER, JENKINS);
+		
+		addHostArguments(build, args);
+		
+		addProjectArguments(launcher, workspaceFilePath.getRemote() + remoteFileSeparator, args);
+	
+		addExecutionArguments(args);
+		
+		addCodeCoverageArguments(args);
+				
+		addArgument(args, DATA, topazCliWorkspace);
+		
+		FilePath workDir = new FilePath (vChannel, workspaceFilePath.getRemote());
+		workDir.mkdirs();
+		int exitValue = launcher.launch().cmds(args).envs(env).stdout(listener.getLogger()).pwd(workDir).join();
+
+		listener.getLogger().println(osScriptFile + " exited with exit value = " + exitValue); //$NON-NLS-1$
+
+		return exitValue == 0;
+	}
+	
+	/**
+	 * Adds to host related arguments to the argument list.
+	 * <p>
+	 * The following argument are added:
+	 * <ul>
+	 * <li>Host
+	 * <li>Port
+	 * <li>User id
+	 * <li>Password
+	 * <li>Code Page
+	 * <li>Encryption Protocol
+	 * </ul>
+	 * 
+	 * @param build
+	 *			  The current running Jenkins build
+	 * @param args
+	 * 			An instance of <code>ArgumentListBuilder</code> containing the arguments.
+	 * 
+	 * @throws IOException
+	 * 			If not host connection defined.
+	 */
+	@SuppressWarnings("deprecation")
+	private void addHostArguments(final Run<?,?> build, final ArgumentListBuilder args) throws IOException
+	{
+		String host = null;
+		String port = null;
+		String codePage = DEFAULT_CODE_PAGE;
+		String protocol = null;
+		
+		HostConnection connection = null;
+		CpwrGlobalConfiguration globalConfig = CpwrGlobalConfiguration.get();
+		if (globalConfig != null)
+		{
+			connection = globalConfig.getHostConnection(tttBuilder.getConnectionId());
+		}
+		
+		if ((connection == null) && (tttBuilder.getHostPort() == null)) //NOSONAR
+		{
+			throw new IOException("ERROR: No host connection defined. Check project and global configurations to unsure host connection is set."); //$NON-NLS-1$
+		}
+		else if (connection != null)
+		{
+			host = connection.getHost();
+			port = connection.getPort();
+			codePage = connection.getCodePage();
+			protocol = connection.getProtocol();
+			if (codePage == null|| codePage.length() == 0)
+			{
+				codePage = DEFAULT_CODE_PAGE;
+			}
+			
+			if (protocol == null || protocol.isEmpty())
+			{
+				protocol = "None"; //NOSONAR //$NON-NLS-1$
+			}
+		}
+		else if (tttBuilder.getHostPort() != null) //NOSONAR
+		{
+			String[] hostAndPort = tttBuilder.getHostPort().split(":"); //NOSONAR //$NON-NLS-1$
+			if (hostAndPort.length == 2)
+			{
+				host = hostAndPort[0];
+				port = hostAndPort[1];
+			}
+			else
+			{
+				throw new IOException("ERROR: No host connection defined. Check project and global configurations to unsure host connection is set."); //$NON-NLS-1$
+			}
+		}
+		
+		addArgument(args, HOST, host);
+		addArgument(args, PORT, port);
+		addArgument(args, CODE_PAGE, codePage);
+		addArgument(args, ENCRYPTION_PROTOCOL, protocol);
+		addArgument(args, USER, TotalTestRunnerUtils.getLoginInformation(build.getParent(), tttBuilder.getCredentialsId()).getUsername());
+		addArgument(args, PASSWORD, TotalTestRunnerUtils.getLoginInformation(build.getParent(), tttBuilder.getCredentialsId()).getPassword().getPlainText(), true);
+	}
+	
+	/**
+	 * Adds the project arguments to the list of arguments.
+	 * <p>
+	 * The following arguments are added:
+	 * <ul>
+	 * <li>Project folder
+	 * <li>Test suite or test suite list
+	 * <li>JCL
+	 * </ul>
+	 * 
+	 * @param launcher
+	 *            The machine that the files will be checked out.
+	 * @param workspaceFilePath
+	 *            a directory to check out the source code.
+	 * @param args
+	 * 			An instance of <code>ArgumentListBuilder</code> containing the arguments.
+	 * @throws InterruptedException 
+	 * @throws IOException 
+	 */
+	private void addProjectArguments(final Launcher launcher, final String workspaceFilePath, final ArgumentListBuilder args) throws IOException, InterruptedException
+	{
+		FilePath projectPath = null;
+		String projectFolder = tttBuilder.getProjectFolder();
+		projectFolder = normalizeSlashes(projectFolder);
+		
+		if (projectFolder != null)
+		{
+			FilePath remoteProjectFolder = new FilePath(vChannel, projectFolder);
+			boolean isAbsolute = remoteProjectFolder.absolutize().getRemote().equalsIgnoreCase(remoteProjectFolder.getRemote());
+			
+			if (isAbsolute)
+			{
+				if (remoteProjectFolder.exists() && remoteProjectFolder.isDirectory())
+				{
+					projectPath = remoteProjectFolder;
+				}
+				else
+				{
+					throw new IOException("ERROR: Test Project Folder '" + remoteProjectFolder.getRemote() + "' does not exist or is not a directory.");  //$NON-NLS-1$//$NON-NLS-2$
+				}
+			}
+			else
+			{
+				FilePath workspaceProjectPath = new FilePath(new FilePath(vChannel, workspaceFilePath).absolutize(), projectFolder);
+				FilePath absolutizeWorkspaceProjectPath = workspaceProjectPath.absolutize();
+				if (absolutizeWorkspaceProjectPath.exists() && absolutizeWorkspaceProjectPath.isDirectory())
+				{
+					projectPath = absolutizeWorkspaceProjectPath;
+				}
+				else
+				{
+					throw new IOException("ERROR: Test Project Folder '" + absolutizeWorkspaceProjectPath.getRemote() + "' does not exist or is not a directory."); //$NON-NLS-1$ //$NON-NLS-2$
+				}
+			}
+		}
+		else
+		{
+			throw new IOException("ERROR: 'Test Project Folder' was not specified."); //$NON-NLS-1$
+		}
+		
+		listener.getLogger().println("Project Folder: " + projectPath.getRemote()); //$NON-NLS-1$
+		List<FilePath> testProjects = new ArrayList<>();
+		locateTestFolders(projectPath, testProjects);
+		if (testProjects.size() == 0)
+		{
+			throw new IOException("ERROR: Test Project '" + projectPath.getRemote() + "' does not contain any test folders."); //$NON-NLS-1$ //$NON-NLS-2$
+		}
+		else if (testProjects.size() == 1)
+		{
+			 projectPath = testProjects.get(0);
+		}
+		else if (!tttBuilder.isRecursive())
+		{
+			throw new IOException("ERROR: Test Project '" + projectPath.getRemote() + "' containw any multiple test folders. Specify a test folder or set recursion."); //$NON-NLS-1$ //$NON-NLS-2$
+		}
+
+		
+		listener.getLogger().println("Test Folder: " + projectPath.getRemote()); //$NON-NLS-1$
+		String testSuiteEntry = tttBuilder.getTestSuite();
+		if (TotalTestRunnerUtils.isSpecicalTestName(testSuiteEntry) || TotalTestRunnerUtils.isTestNameList(testSuiteEntry))
+		{
+			addArgument(args,FILE, projectPath.getRemote());
+			 
+			addArgument(args, PROGRAM_NAMES, testSuiteEntry);
+			tttBuilder.setRecursive(true);
+		}
+		else
+		{
+			addArgument(args,ROOT, projectPath.getRemote());
+			
+			String testPath = null;
+			if (testSuiteEntry.endsWith(TESTSCENARIO))
+			{
+				testPath = SCENARIOS_DIR + remoteFileSeparator + testSuiteEntry;
+			}
+			else
+			{
+				testPath = SUITES_DIR + remoteFileSeparator + testSuiteEntry;
+			}
+			
+			addArgument(args, FILE, testPath);
+		}
+		
+		String jcl = tttBuilder.getJcl();
+		jcl = normalizeSlashes(jcl);
+		FilePath jclFilePath = new FilePath(vChannel, jcl);
+		boolean isJclAbsolute = jclFilePath.absolutize().getRemote().equalsIgnoreCase(jclFilePath.getRemote());
+		if (isJclAbsolute)
+		{
+			addArgument(args, JCL, jcl);
+		}
+		else
+		{
+			String jclPath = JCL_DIR + remoteFileSeparator + tttBuilder.getJcl();
+			addArgument(args, JCL, jclPath);
+		}
+	}
+	
+	/**
+	 * Adds the Code Coverage arguments to the list of arguments.
+	 * 
+	 * The following arguments are added:
+	 * <ul>
+	 * <li>Repository name
+	 * <li>System
+	 * <li>Test Id
+	 * <li>Program type
+	 * <li>Clear statistics
+	 * </ul>
+	 * 
+	 * @param args
+	 * 			An instance of <code>ArgumentListBuilder</code> containing the arguments.
+	 */
+	private void addCodeCoverageArguments(final ArgumentListBuilder args)
+	{
+		String ccRepo = tttBuilder.getCcRepo();
+		if ((ccRepo != null) && (ccRepo.length() != 0))
+		{
+			addArgument(args, CODE_COVERAGE_REPO, ccRepo.toUpperCase());
+			
+			String ccSystem = (tttBuilder.getCcSystem() != null ? tttBuilder.getCcSystem().toUpperCase() : null);
+			if ((ccSystem != null) && (ccSystem.length() != 0))
+			{
+				addArgument(args, CODE_COVERAGE_SYSTEM, ccSystem);
+			}
+			
+			String ccTestId = (tttBuilder.getCcTestId() != null ? tttBuilder.getCcTestId().toUpperCase() : null);
+			if ((ccTestId != null) && (ccTestId.length() != 0))
+			{
+				addArgument(args, CODE_COVERAGE_TESTID, ccTestId);
+			}
+			
+			addArgument(args, CODE_COVERAGE_TYPE, tttBuilder.getCcPgmType());
+			
+			addArgument(args, CODE_COVERAGE_CLEAR, Boolean.toString(tttBuilder.isCcClearStats()));
+		}
+	}
+
+	/**
+	 * Adds the Execution arguments to the list of arguments.
+	 * 
+	 * The following arguments are added:
+	 * <ul>
+	 * <li>Dataset high-level qualifier
+	 * <li>User stubs
+	 * <li>Delete temporary datasest/files.
+	 * </ul>
+	 * 
+	 * @param args
+	 * 			An instance of <code>ArgumentListBuilder</code> containing the arguments.
+	 */	
+	private void addExecutionArguments(final ArgumentListBuilder args)
+	{
+		String dsnhlq =  tttBuilder.getHlq();
+		if ((dsnhlq != null) && (dsnhlq.length() != 0))
+		{
+			addArgument(args, DSN_HLQ , dsnhlq.toUpperCase());
+		}
+		
+//ftcli		addArgument(args, USE_STUBS, Boolean.toString(tttBuilder.isUseStubs()));
+//ftcli		addArgument(args, DELETE_TEMPORARY, Boolean.toString(tttBuilder.isDeleteTemp()));
+		
+		if (tttBuilder.isDeleteTemp())
+		{
+			addArgument(args, LOGLEVEL, "INFO");
+		}
+		else
+		{
+			addArgument(args, LOGLEVEL, "DEBUG");
+		}
+		
+		if (tttBuilder.isRecursive())
+		{
+			args.add(RECURSIVE);
+		}
+	}
+	
+	/**
+	 * Adds an argument to the argument list.
+	 * 
+	 * @param args
+	 * 			An instance of <code>ArgumentListBuilder</code> for building the argument list.
+	 * @param argument
+	 * 			The argument name.
+	 * @param argumentValue
+	 * 			The argument value.
+	 */
+	private void addArgument(final ArgumentListBuilder args, final String argument, final String argumentValue)
+	{
+		addArgument(args, argument, argumentValue, false);
+	}
+	
+	/**
+	 * Adds an argument to the argument list.
+	 * 
+	 * @param args
+	 * 			An instance of <code>ArgumentListBuilder</code> for building the argument list.
+	 * @param argument
+	 * 			The argument name.
+	 * @param argumentValue
+	 * 			The argument value.
+	 * @param mask
+	 * 			<code>true</code> to mask value when output, <code>true</code> to display normally
+	 */
+	private void addArgument(final ArgumentListBuilder args, final String argument, final String argumentValue, boolean mask)
+	{
+		args.add(argument).add(TotalTestRunnerUtils.escapeForScript(argumentValue), mask); //$NON-NLS //$NON-NLS-1$
+	}
+	
+	/**
+	 * Scans the specified directory and all sub-directories to locate Unit Test test folders.
+	 * 
+	 * @param directory
+	 * 			An instance of <code>FilePath</code> for the directory to be scanned
+	 * @param testProjects
+	 * 			A list of <code>File</code> instance for each found Unit Test test folder.
+	 */
+	private void locateTestFolders(final FilePath directory, final List<FilePath> testProjects)
+	{
+		try
+		{
+			List<FilePath> fileList =  directory.list();
+			if (fileList != null)
+			{
+				for (FilePath file : fileList)
+				{
+					if (file.isDirectory())
+					{
+						if (isTestFolder(file))
+						{
+							testProjects.add(file);
+						}
+						else
+						{
+							locateTestFolders(file, testProjects);
+						}
+					}
+				}
+			}
+		}
+		catch (Exception e)
+		{
+			listener.getLogger().println("Exception: " + e.toString()); //$NON-NLS-1$
+		}
+	}
+
+	/**
+	 * Returns whether the specified folder is a Unit Test folder.
+	 * 
+	 * @param folderPath
+	 * 			An instance of <codeFilePath</code> for the specified folder.
+	 * 
+	 * @return	<code>true</code> if the folder is a Unit Test folder, otherwise <code>false</code>.
+	 */
+	private boolean isTestFolder(final FilePath folderPath)
+	{
+		boolean isTestFolder = false;
+		try
+		{
+			List<FilePath> subFolders =  folderPath.list();
+			if (subFolders != null && !subFolders.isEmpty() && subFolders.size() >= 3)
+			{
+				String structuresDirName = folderPath + remoteFileSeparator + "Structures";
+				boolean structuresDirExist = doesDirectoryExist(structuresDirName);
+				if (structuresDirExist)
+				{
+					String interfacesDirName = folderPath + remoteFileSeparator + "Interfaces";
+					boolean interfacesDirExist = doesDirectoryExist(interfacesDirName);
+					if (interfacesDirExist)
+					{
+						String scenariosDirName = folderPath + remoteFileSeparator + "Scenarios";
+						boolean scenariosDirExist = doesDirectoryExist(scenariosDirName);
+						if (scenariosDirExist)
+						{
+							isTestFolder = true;
+						}
+					}
+				}
+			}
+		}
+		catch (Exception e)
+		{
+			listener.getLogger().println("Exception: " + e.toString()); //$NON-NLS-1$
+			isTestFolder = false;
+		}
+		
+		return isTestFolder;
+				
+	}
+	
+	/**
+	 * Returns whether a directory exists.
+	 * 
+	 * @param directoryName
+	 * 			The name of the directory to check.
+	 * 
+	 * @return	<code>true</code> if the directory exists, otherwise <code>false</code>.
+	 */
+	private boolean doesDirectoryExist(String directoryName)
+	{
+		boolean directoryExists = false;
+		
+		FilePath directoryFilePath = new FilePath(vChannel, directoryName);
+		try
+		{
+			if (directoryFilePath != null && directoryFilePath.exists() && directoryFilePath.isDirectory())
+			{
+				directoryExists = true;
+			}
+		}
+		catch (IOException | InterruptedException e)
+		{
+			listener.getLogger().println("Exception: " + e.toString()); //$NON-NLS-1$
+			directoryExists = false;
+		}
+		
+		return directoryExists;
+	}
+	
+	/**
+	 * Normalizes the slash in a file path.
+	 * 
+	 * @param filepath
+	 * 			The file path to be mormallized.
+	 * 
+	 * @return	The normalized file path.
+	 */
+	private String normalizeSlashes(final String filePath)
+	{
+		if (!isLinux)
+		{
+			return filePath.replace("/", remoteFileSeparator);
+		}
+		else
+		{
+			return filePath.replace("\\", remoteFileSeparator);
+		}
+	}
+}
+